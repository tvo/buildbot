--- conflicted
+++ resolved
@@ -206,13 +206,8 @@
             prevChange = None
             newChanges = []
             for change in allChanges:
-<<<<<<< HEAD
-                rev = int(change.revision or -1)
-                if not prevChange or rev != int(prevChange.revision or -1):
-=======
                 rev = change.revision
                 if not prevChange or rev != prevChange.revision:
->>>>>>> a4b19bb3
                     newChanges.append(change)
                 prevChange = change
             allChanges = newChanges
