# -*- test-case-name: buildbot.test.test_web -*-

from zope.interface import implements
from twisted.python import log, components
from twisted.web import html
import urllib

import time
import operator

from buildbot import interfaces, util
from buildbot import version
from buildbot.status import builder

from buildbot.status.web.base import Box, HtmlResource, IBox, ICurrentBox, \
     ITopBox, td, build_get_class, path_to_build, path_to_step, map_branches



class CurrentBox(components.Adapter):
    # this provides the "current activity" box, just above the builder name
    implements(ICurrentBox)

    def formatETA(self, prefix, eta):
        if eta is None:
            return []
        if eta < 60:
            return ["< 1 min"]
        eta_parts = ["~"]
        eta_secs = eta
        if eta_secs > 3600:
            eta_parts.append("%d hrs" % (eta_secs / 3600))
            eta_secs %= 3600
        if eta_secs > 60:
            eta_parts.append("%d mins" % (eta_secs / 60))
            eta_secs %= 60
        abstime = time.strftime("%H:%M", time.localtime(util.now()+eta))
        return [prefix, " ".join(eta_parts), "at %s" % abstime]

    def getBox(self, status):
        # getState() returns offline, idle, or building
        state, builds = self.original.getState()

        # look for upcoming builds. We say the state is "waiting" if the
        # builder is otherwise idle and there is a scheduler which tells us a
        # build will be performed some time in the near future. TODO: this
        # functionality used to be in BuilderStatus.. maybe this code should
        # be merged back into it.
        upcoming = []
        builderName = self.original.getName()
        for s in status.getSchedulers():
            if builderName in s.listBuilderNames():
                upcoming.extend(s.getPendingBuildTimes())
        if state == "idle" and upcoming:
            state = "waiting"

        if state == "building":
            text = ["building"]
            if builds:
                for b in builds:
                    eta = b.getETA()
                    text.extend(self.formatETA("ETA in", eta))
        elif state == "offline":
            text = ["offline"]
        elif state == "idle":
            text = ["idle"]
        elif state == "waiting":
            text = ["waiting"]
        else:
            # just in case I add a state and forget to update this
            text = [state]

        # TODO: for now, this pending/upcoming stuff is in the "current
        # activity" box, but really it should go into a "next activity" row
        # instead. The only times it should show up in "current activity" is
        # when the builder is otherwise idle.

        # are any builds pending? (waiting for a slave to be free)
        pbs = self.original.getPendingBuilds()
        if pbs:
            text.append("%d pending" % len(pbs))
        for t in upcoming:
            eta = t - util.now()
            text.extend(self.formatETA("next in", eta))
        return Box(text, class_="Activity " + state)

components.registerAdapter(CurrentBox, builder.BuilderStatus, ICurrentBox)


class BuildTopBox(components.Adapter):
    # this provides a per-builder box at the very top of the display,
    # showing the results of the most recent build
    implements(IBox)

    def getBox(self, req):
        assert interfaces.IBuilderStatus(self.original)
        branches = [b for b in req.args.get("branch", []) if b]
        builder = self.original
        builds = list(builder.generateFinishedBuilds(map_branches(branches),
                                                     num_builds=1))
        if not builds:
            return Box(["none"], class_="LastBuild")
        b = builds[0]
        name = b.getBuilder().getName()
        number = b.getNumber()
        url = path_to_build(req, b)
        text = b.getText()
        tests_failed = b.getSummaryStatistic('tests-failed', operator.add, 0)
        if tests_failed: text.extend(["Failed tests: %d" % tests_failed])
        # TODO: maybe add logs?
        # TODO: add link to the per-build page at 'url'
        class_ = build_get_class(b)
        return Box(text, class_="LastBuild %s" % class_)
components.registerAdapter(BuildTopBox, builder.BuilderStatus, ITopBox)

class BuildBox(components.Adapter):
    # this provides the yellow "starting line" box for each build
    implements(IBox)

    def getBox(self, req):
        b = self.original
        number = b.getNumber()
        url = path_to_build(req, b)
        reason = b.getReason()
        text = ('<a title="Reason: %s" href="%s">Build %d</a>'
                % (html.escape(reason), url, number))
        class_ = "start"
        if b.isFinished() and not b.getSteps():
            # the steps have been pruned, so there won't be any indication
            # of whether it succeeded or failed.
            class_ = build_get_class(b)
        return Box([text], class_="BuildStep " + class_)
components.registerAdapter(BuildBox, builder.BuildStatus, IBox)

class StepBox(components.Adapter):
    implements(IBox)

    def getBox(self, req):
        urlbase = path_to_step(req, self.original)
        text = self.original.getText()
        if text is None:
            log.msg("getText() gave None", urlbase)
            text = []
        text = text[:]
        logs = self.original.getLogs()
        for num in range(len(logs)):
            name = logs[num].getName()
            if logs[num].hasContents():
                url = urlbase + "/logs/%s" % urllib.quote(name)
                text.append("<a href=\"%s\">%s</a>" % (url, html.escape(name)))
            else:
                text.append(html.escape(name))
        urls = self.original.getURLs()
        ex_url_class = "BuildStep external"
        for name, target in urls.items():
            text.append('[<a href="%s" class="%s">%s</a>]' %
                        (target, ex_url_class, html.escape(name)))
        class_ = "BuildStep " + build_get_class(self.original)
        return Box(text, class_=class_)
components.registerAdapter(StepBox, builder.BuildStepStatus, IBox)


class EventBox(components.Adapter):
    implements(IBox)

    def getBox(self, req):
        text = self.original.getText()
        class_ = "Event"
        return Box(text, class_=class_)
components.registerAdapter(EventBox, builder.Event, IBox)
        

class Spacer:
    implements(interfaces.IStatusEvent)

    def __init__(self, start, finish):
        self.started = start
        self.finished = finish

    def getTimes(self):
        return (self.started, self.finished)
    def getText(self):
        return []

class SpacerBox(components.Adapter):
    implements(IBox)

    def getBox(self, req):
        #b = Box(["spacer"], "white")
        b = Box([])
        b.spacer = True
        return b
components.registerAdapter(SpacerBox, Spacer, IBox)
    
def insertGaps(g, lastEventTime, idleGap=2):
    debug = False

    e = g.next()
    starts, finishes = e.getTimes()
    if debug: log.msg("E0", starts, finishes)
    if finishes == 0:
        finishes = starts
    if debug: log.msg("E1 finishes=%s, gap=%s, lET=%s" % \
                      (finishes, idleGap, lastEventTime))
    if finishes is not None and finishes + idleGap < lastEventTime:
        if debug: log.msg(" spacer0")
        yield Spacer(finishes, lastEventTime)

    followingEventStarts = starts
    if debug: log.msg(" fES0", starts)
    yield e

    while 1:
        e = g.next()
        starts, finishes = e.getTimes()
        if debug: log.msg("E2", starts, finishes)
        if finishes == 0:
            finishes = starts
        if finishes is not None and finishes + idleGap < followingEventStarts:
            # there is a gap between the end of this event and the beginning
            # of the next one. Insert an idle event so the waterfall display
            # shows a gap here.
            if debug:
                log.msg(" finishes=%s, gap=%s, fES=%s" % \
                        (finishes, idleGap, followingEventStarts))
            yield Spacer(finishes, followingEventStarts)
        yield e
        followingEventStarts = starts
        if debug: log.msg(" fES1", starts)

<<<<<<< HEAD
=======
HELP = '''
<form action="../waterfall" method="GET">

<h1>The Waterfall Display</h1>

<p>The Waterfall display can be controlled by adding query arguments to the
URL. For example, if your Waterfall is accessed via the URL
<tt>http://buildbot.example.org:8080</tt>, then you could add a
<tt>branch=</tt> argument (described below) by going to
<tt>http://buildbot.example.org:8080?branch=beta4</tt> instead. Remember that
query arguments are separated from each other with ampersands, but they are
separated from the main URL with a question mark, so to add a
<tt>branch=</tt> and two <tt>builder=</tt> arguments, you would use
<tt>http://buildbot.example.org:8080?branch=beta4&amp;builder=unix&amp;builder=macos</tt>.</p>

<h2>Limiting the Displayed Interval</h2>

<p>The <tt>last_time=</tt> argument is a unix timestamp (seconds since the
start of 1970) that will be used as an upper bound on the interval of events
displayed: nothing will be shown that is more recent than the given time.
When no argument is provided, all events up to and including the most recent
steps are included.</p>

<p>The <tt>first_time=</tt> argument provides the lower bound. No events will
be displayed that occurred <b>before</b> this timestamp. Instead of providing
<tt>first_time=</tt>, you can provide <tt>show_time=</tt>: in this case,
<tt>first_time</tt> will be set equal to <tt>last_time</tt> minus
<tt>show_time</tt>. <tt>show_time</tt> overrides <tt>first_time</tt>.</p>

<p>The display normally shows the latest 200 events that occurred in the
given interval, where each timestamp on the left hand edge counts as a single
event. You can add a <tt>num_events=</tt> argument to override this this.</p>

<h2>Hiding non-Build events</h2>

<p>By passing <tt>show_events=false</tt>, you can remove the "buildslave
attached", "buildslave detached", and "builder reconfigured" events that
appear in-between the actual builds.</p>

%(show_events_input)s

<h2>Showing only the Builders with failures</h2>

<p>By adding the <tt>failures_only=true</tt> argument, the display will be limited
to showing builders that are currently failing. A builder is considered
failing if the last finished build was not successful, a step in the current
build(s) failed, or if the builder is offline.

%(failures_only_input)s

<h2>Showing only Certain Branches</h2>

<p>If you provide one or more <tt>branch=</tt> arguments, the display will be
limited to builds that used one of the given branches. If no <tt>branch=</tt>
arguments are given, builds from all branches will be displayed.</p>

Erase the text from these "Show Branch:" boxes to remove that branch filter.

%(show_branches_input)s

<h2>Limiting the Builders that are Displayed</h2>

<p>By adding one or more <tt>builder=</tt> arguments, the display will be
limited to showing builds that ran on the given builders. This serves to
limit the display to the specific named columns. If no <tt>builder=</tt>
arguments are provided, all Builders will be displayed.</p>

<p>To view a Waterfall page with only a subset of Builders displayed, select
the Builders you are interested in here.</p>

%(show_builders_input)s


<h2>Auto-reloading the Page</h2>

<p>Adding a <tt>reload=</tt> argument will cause the page to automatically
reload itself after that many seconds.</p>

%(show_reload_input)s

<h2>Reload Waterfall Page</h2>

<input type="submit" value="View Waterfall" />
</form>
'''

>>>>>>> bf4ef54b
class WaterfallHelp(HtmlResource):
    title = "Waterfall Help"

    def __init__(self, categories=None):
        HtmlResource.__init__(self)
        self.categories = categories

    def content(self, request, context):

        status = self.getStatus(request)

<<<<<<< HEAD
        cxt = {}
        cxt['show_events_checked'] = request.args.get("show_events", ["true"])[0].lower() == "true"
        cxt['branches'] = [b for b in request.args.get("branch", []) if b]
=======
        showEvents_checked = 'checked="checked"'
        if request.args.get("show_events", ["true"])[0].lower() == "true":
            showEvents_checked = ''
        show_events_input = ('<p>'
                             '<input type="checkbox" name="show_events" '
                             'value="false" %s>'
                             'Hide non-Build events'
                             '</p>\n'
                             ) % showEvents_checked

        failuresOnly_checked = ''
        if request.args.get("failures_only", ["false"])[0].lower() == "true":
            failuresOnly_checked = 'checked="checked"'
        failures_only_input = ('<p>'
                               '<input type="checkbox" name="failures_only" '
                               'value="true" %s>'
                               'Show failures only'
                               '</p>\n'
                               ) % failuresOnly_checked

        branches = [b
                    for b in request.args.get("branch", [])
                    if b]
        branches.append('')
        show_branches_input = '<table>\n'
        for b in branches:
            show_branches_input += ('<tr>'
                                    '<td>Show Branch: '
                                    '<input type="text" name="branch" '
                                    'value="%s">'
                                    '</td></tr>\n'
                                    ) % (b,)
        show_branches_input += '</table>\n'
>>>>>>> bf4ef54b

        # this has a set of toggle-buttons to let the user choose the
        # builders
        show_builders = request.args.get("show", [])
        show_builders.extend(request.args.get("builder", []))
        cxt['show_builders'] = show_builders
        cxt['all_builders'] = status.getBuilderNames(categories=self.categories)

        # a couple of radio-button selectors for refresh time will appear
        # just after that text
        times = [("none", "None"),
                 ("60", "60 seconds"),
                 ("300", "5 minutes"),
                 ("600", "10 minutes"),
                 ]
        current_reload_time = request.args.get("reload", ["none"])
        if current_reload_time:
            current_reload_time = current_reload_time[0]
        if current_reload_time not in [t[0] for t in times]:
            times.insert(0, (current_reload_time, current_reload_time) )
<<<<<<< HEAD

        cxt['times'] = times
        cxt['current_reload_time'] = current_reload_time        

        template = request.site.buildbot_service.templates.get_template("waterfallhelp.html")
        return template.render(**cxt)

=======
        for value, name in times:
            checked = ""
            if value == current_reload_time:
                checked = 'checked="checked"'
            show_reload_input += ('<tr>'
                                  '<td><input type="radio" name="reload" '
                                  'value="%s" %s></td> '
                                  '<td>%s</td></tr>\n'
                                  ) % (value, checked, name)
        show_reload_input += '</table>\n'

        fields = {"show_events_input": show_events_input,
                  "show_branches_input": show_branches_input,
                  "show_builders_input": show_builders_input,
                  "show_reload_input": show_reload_input,
                  "failures_only_input": failures_only_input,
                  }
        data += HELP % fields
        return data
>>>>>>> bf4ef54b

class WaterfallStatusResource(HtmlResource):
    """This builds the main status page, with the waterfall display, and
    all child pages."""

    def __init__(self, categories=None):
        HtmlResource.__init__(self)
        self.categories = categories
        self.putChild("help", WaterfallHelp(categories))

    def getTitle(self, request):
        status = self.getStatus(request)
        p = status.getProjectName()
        if p:
            return "BuildBot: %s" % p
        else:
            return "BuildBot"

    def getChangemaster(self, request):
        # TODO: this wants to go away, access it through IStatus
        return request.site.buildbot_service.getChangeSvc()

    def get_reload_time(self, request):
        if "reload" in request.args:
            try:
                reload_time = int(request.args["reload"][0])
                return max(reload_time, 15)
            except ValueError:
                pass
        return None

<<<<<<< HEAD
    def content(self, request, ctx):
=======
    def head(self, request):
        head = ''
        reload_time = self.get_reload_time(request)
        if reload_time is not None:
            head += '<meta http-equiv="refresh" content="%d">\n' % reload_time
        return head

    def isSuccess(self, builderStatus):
        # Helper function to return True if the builder is not failing.
        # The function will return false if the current state is "offline",
        # the last build was not successful, or if a step from the current
        # build(s) failed.

        # Make sure the builder is online.
        if builderStatus.getState()[0] == 'offline':
            return False

        # Look at the last finished build to see if it was success or not.
        lastBuild = builderStatus.getLastFinishedBuild()
        if lastBuild and lastBuild.getResults() != builder.SUCCESS:
            return False

        # Check all the current builds to see if one step is already
        # failing.
        currentBuilds = builderStatus.getCurrentBuilds()
        if currentBuilds:
            for build in currentBuilds:
                for step in build.getSteps():
                    if step.getResults()[0] == builder.FAILURE:
                        return False

        # The last finished build was successful, and all the current builds
        # don't have any failed steps.
        return True

    def body(self, request):
        "This method builds the main waterfall display."
>>>>>>> bf4ef54b

        status = self.getStatus(request)
        ctx['refresh'] = self.get_reload_time(request)

        # we start with all Builders available to this Waterfall: this is
        # limited by the config-file -time categories= argument, and defaults
        # to all defined Builders.
        allBuilderNames = status.getBuilderNames(categories=self.categories)
        builders = [status.getBuilder(name) for name in allBuilderNames]

        # but if the URL has one or more builder= arguments (or the old show=
        # argument, which is still accepted for backwards compatibility), we
        # use that set of builders instead. We still don't show anything
        # outside the config-file time set limited by categories=.
        showBuilders = request.args.get("show", [])
        showBuilders.extend(request.args.get("builder", []))
        if showBuilders:
            builders = [b for b in builders if b.name in showBuilders]

        # now, if the URL has one or category= arguments, use them as a
        # filter: only show those builders which belong to one of the given
        # categories.
        showCategories = request.args.get("category", [])
        if showCategories:
            builders = [b for b in builders if b.category in showCategories]
<<<<<<< HEAD
        
=======

        # If the URL has the failures_only=true argument, we remove all the
        # builders that are not currently red or won't be turning red at the end
        # of their current run.
        failuresOnly = request.args.get("failures_only", ["false"])[0]
        if failuresOnly.lower() == "true":
            builders = [b for b in builders if not self.isSuccess(b)]

        builderNames = [b.name for b in builders]

        if phase == -1:
            return self.body0(request, builders)
>>>>>>> bf4ef54b
        (changeNames, builderNames, timestamps, eventGrid, sourceEvents) = \
                      self.buildGrid(request, builders)            
            
        # start the table: top-header material
        ctx['tz'] = time.tzname[time.localtime()[-1]]
        ctx['changes_url'] = request.childLink("../changes")
        
        bn = ctx['builders'] = []
                
        for name in builderNames:
            builder = status.getBuilder(name)
            top_box = ITopBox(builder).getBox(request)
            current_box = ICurrentBox(builder).getBox(status)
            bn.append({'name': name,
                       'url': request.childLink("../builders/%s" % urllib.quote(name, safe='')), 
                       'top': top_box.text, 
                       'top_class': top_box.class_,
                       'status': current_box.text,
                       'status_class': current_box.class_,                       
                        })

        ctx['waterfall'] = self.phase2(request, changeNames + builderNames, timestamps, eventGrid,
                  sourceEvents)

        def with_args(req, remove_args=[], new_args=[], new_path=None):
            # sigh, nevow makes this sort of manipulation easier
            newargs = req.args.copy()
            for argname in remove_args:
                newargs[argname] = []
            if "branch" in newargs:
                newargs["branch"] = [b for b in newargs["branch"] if b]
            for k,v in new_args:
                if k in newargs:
                    newargs[k].append(v)
                else:
                    newargs[k] = [v]
            newquery = "&".join(["%s=%s" % (k, v)
                                 for k in newargs
                                 for v in newargs[k]
                                 ])
            if new_path:
                new_url = new_path
            elif req.prepath:
                new_url = req.prepath[-1]
            else:
                new_url = ''
            if newquery:
                new_url += "?" + newquery
            return new_url

        if timestamps:
            bottom = timestamps[-1]
            ctx['nextpage'] = with_args(request, ["last_time"],
                                 [("last_time", str(int(bottom)))])


        helpurl = self.path_to_root(request) + "waterfall/help"
        ctx['helppage'] = with_args(request, new_path=helpurl)

        if self.get_reload_time(request) is not None:
            ctx['no_reload_page'] = with_args(request, remove_args=["reload"])

        template = request.site.buildbot_service.templates.get_template("waterfall.html")
        data = template.render(**ctx)
        return data
    
    def buildGrid(self, request, builders):
        debug = False
        # TODO: see if we can use a cached copy

        showEvents = False
        if request.args.get("show_events", ["true"])[0].lower() == "true":
            showEvents = True
        filterBranches = [b for b in request.args.get("branch", []) if b]
        filterBranches = map_branches(filterBranches)
        maxTime = int(request.args.get("last_time", [util.now()])[0])
        if "show_time" in request.args:
            minTime = maxTime - int(request.args["show_time"][0])
        elif "first_time" in request.args:
            minTime = int(request.args["first_time"][0])
        else:
            minTime = None
        spanLength = 10  # ten-second chunks
        maxPageLen = int(request.args.get("num_events", [200])[0])

        # first step is to walk backwards in time, asking each column
        # (commit, all builders) if they have any events there. Build up the
        # array of events, and stop when we have a reasonable number.
            
        commit_source = self.getChangemaster(request)

        lastEventTime = util.now()
        sources = [commit_source] + builders
        changeNames = ["changes"]
        builderNames = map(lambda builder: builder.getName(), builders)
        sourceNames = changeNames + builderNames
        sourceEvents = []
        sourceGenerators = []

        def get_event_from(g):
            try:
                while True:
                    e = g.next()
                    # e might be builder.BuildStepStatus,
                    # builder.BuildStatus, builder.Event,
                    # waterfall.Spacer(builder.Event), or changes.Change .
                    # The showEvents=False flag means we should hide
                    # builder.Event .
                    if not showEvents and isinstance(e, builder.Event):
                        continue
                    break
                event = interfaces.IStatusEvent(e)
                if debug:
                    log.msg("gen %s gave1 %s" % (g, event.getText()))
            except StopIteration:
                event = None
            return event

        for s in sources:
            gen = insertGaps(s.eventGenerator(filterBranches), lastEventTime)
            sourceGenerators.append(gen)
            # get the first event
            sourceEvents.append(get_event_from(gen))
        eventGrid = []
        timestamps = []

        lastEventTime = 0
        for e in sourceEvents:
            if e and e.getTimes()[0] > lastEventTime:
                lastEventTime = e.getTimes()[0]
        if lastEventTime == 0:
            lastEventTime = util.now()

        spanStart = lastEventTime - spanLength
        debugGather = 0

        while 1:
            if debugGather: log.msg("checking (%s,]" % spanStart)
            # the tableau of potential events is in sourceEvents[]. The
            # window crawls backwards, and we examine one source at a time.
            # If the source's top-most event is in the window, is it pushed
            # onto the events[] array and the tableau is refilled. This
            # continues until the tableau event is not in the window (or is
            # missing).

            spanEvents = [] # for all sources, in this span. row of eventGrid
            firstTimestamp = None # timestamp of first event in the span
            lastTimestamp = None # last pre-span event, for next span

            for c in range(len(sourceGenerators)):
                events = [] # for this source, in this span. cell of eventGrid
                event = sourceEvents[c]
                while event and spanStart < event.getTimes()[0]:
                    # to look at windows that don't end with the present,
                    # condition the .append on event.time <= spanFinish
                    if not IBox(event, None):
                        log.msg("BAD EVENT", event, event.getText())
                        assert 0
                    if debug:
                        log.msg("pushing", event.getText(), event)
                    events.append(event)
                    starts, finishes = event.getTimes()
                    firstTimestamp = util.earlier(firstTimestamp, starts)
                    event = get_event_from(sourceGenerators[c])
                if debug:
                    log.msg("finished span")

                if event:
                    # this is the last pre-span event for this source
                    lastTimestamp = util.later(lastTimestamp,
                                               event.getTimes()[0])
                if debugGather:
                    log.msg(" got %s from %s" % (events, sourceNames[c]))
                sourceEvents[c] = event # refill the tableau
                spanEvents.append(events)

            # only show events older than maxTime. This makes it possible to
            # visit a page that shows what it would be like to scroll off the
            # bottom of this one.
            if firstTimestamp is not None and firstTimestamp <= maxTime:
                eventGrid.append(spanEvents)
                timestamps.append(firstTimestamp)

            if lastTimestamp:
                spanStart = lastTimestamp - spanLength
            else:
                # no more events
                break
            if minTime is not None and lastTimestamp < minTime:
                break

            if len(timestamps) > maxPageLen:
                break
            
            
            # now loop
            
        # loop is finished. now we have eventGrid[] and timestamps[]
        if debugGather: log.msg("finished loop")
        assert(len(timestamps) == len(eventGrid))
        return (changeNames, builderNames, timestamps, eventGrid, sourceEvents)
    
    def phase2(self, request, sourceNames, timestamps, eventGrid,
               sourceEvents):
        data = ""
        if not timestamps:
            return data
        # first pass: figure out the height of the chunks, populate grid
        grid = []
        for i in range(1+len(sourceNames)):
            grid.append([])
        # grid is a list of columns, one for the timestamps, and one per
        # event source. Each column is exactly the same height. Each element
        # of the list is a single <td> box.
        lastDate = time.strftime("<b>%d %b %Y</b>",
                                 time.localtime(util.now()))
        for r in range(0, len(timestamps)):
            chunkstrip = eventGrid[r]
            # chunkstrip is a horizontal strip of event blocks. Each block
            # is a vertical list of events, all for the same source.
            assert(len(chunkstrip) == len(sourceNames))
            maxRows = reduce(lambda x,y: max(x,y),
                             map(lambda x: len(x), chunkstrip))
            for i in range(maxRows):
                if i != maxRows-1:
                    grid[0].append(None)
                else:
                    # timestamp goes at the bottom of the chunk
                    stuff = []
                    # add the date at the beginning (if it is not the same as
                    # today's date), and each time it changes
                    todayday = time.strftime("<b>%a</b>",
                                             time.localtime(timestamps[r]))
                    today = time.strftime("<b>%d %b %Y</b>",
                                          time.localtime(timestamps[r]))
                    if today != lastDate:
                        stuff.append(todayday)
                        stuff.append(today)
                        lastDate = today
                    stuff.append(
                        time.strftime("%H:%M:%S",
                                      time.localtime(timestamps[r])))
                    grid[0].append(Box(text=stuff, class_="Time",
                                       valign="bottom", align="center"))

            # at this point the timestamp column has been populated with
            # maxRows boxes, most None but the last one has the time string
            for c in range(0, len(chunkstrip)):
                block = chunkstrip[c]
                assert(block != None) # should be [] instead
                for i in range(maxRows - len(block)):
                    # fill top of chunk with blank space
                    grid[c+1].append(None)
                for i in range(len(block)):
                    # so the events are bottom-justified
                    b = IBox(block[i]).getBox(request)
                    b.parms['valign'] = "top"
                    b.parms['align'] = "center"
                    grid[c+1].append(b)
            # now all the other columns have maxRows new boxes too
        # populate the last row, if empty
        gridlen = len(grid[0])
        for i in range(len(grid)):
            strip = grid[i]
            assert(len(strip) == gridlen)
            if strip[-1] == None:
                if sourceEvents[i-1]:
                    filler = IBox(sourceEvents[i-1]).getBox(request)
                else:
                    # this can happen if you delete part of the build history
                    filler = Box(text=["?"], align="center")
                strip[-1] = filler
            strip[-1].parms['rowspan'] = 1
        # second pass: bubble the events upwards to un-occupied locations
        # Every square of the grid that has a None in it needs to have
        # something else take its place.
        noBubble = request.args.get("nobubble",['0'])
        noBubble = int(noBubble[0])
        if not noBubble:
            for col in range(len(grid)):
                strip = grid[col]
                if col == 1: # changes are handled differently
                    for i in range(2, len(strip)+1):
                        # only merge empty boxes. Don't bubble commit boxes.
                        if strip[-i] == None:
                            next = strip[-i+1]
                            assert(next)
                            if next:
                                #if not next.event:
                                if next.spacer:
                                    # bubble the empty box up
                                    strip[-i] = next
                                    strip[-i].parms['rowspan'] += 1
                                    strip[-i+1] = None
                                else:
                                    # we are above a commit box. Leave it
                                    # be, and turn the current box into an
                                    # empty one
                                    strip[-i] = Box([], rowspan=1,
                                                    comment="commit bubble")
                                    strip[-i].spacer = True
                            else:
                                # we are above another empty box, which
                                # somehow wasn't already converted.
                                # Shouldn't happen
                                pass
                else:
                    for i in range(2, len(strip)+1):
                        # strip[-i] will go from next-to-last back to first
                        if strip[-i] == None:
                            # bubble previous item up
                            assert(strip[-i+1] != None)
                            strip[-i] = strip[-i+1]
                            strip[-i].parms['rowspan'] += 1
                            strip[-i+1] = None
                        else:
                            strip[-i].parms['rowspan'] = 1
        # third pass: render the HTML table
        for i in range(gridlen):
            data += " <tr>\n";
            for strip in grid:
                b = strip[i]
                if b:
                    # convert data to a unicode string, whacking any non-ASCII characters it might contain
                    s = b.td()
                    if isinstance(s, unicode):
                        s = s.encode("utf-8", "replace")
                    data += s
                else:
                    if noBubble:
                        data += td([])
                # Nones are left empty, rowspan should make it all fit
            data += " </tr>\n"
        return data
<|MERGE_RESOLUTION|>--- conflicted
+++ resolved
@@ -228,95 +228,7 @@
         followingEventStarts = starts
         if debug: log.msg(" fES1", starts)
 
-<<<<<<< HEAD
-=======
-HELP = '''
-<form action="../waterfall" method="GET">
-
-<h1>The Waterfall Display</h1>
-
-<p>The Waterfall display can be controlled by adding query arguments to the
-URL. For example, if your Waterfall is accessed via the URL
-<tt>http://buildbot.example.org:8080</tt>, then you could add a
-<tt>branch=</tt> argument (described below) by going to
-<tt>http://buildbot.example.org:8080?branch=beta4</tt> instead. Remember that
-query arguments are separated from each other with ampersands, but they are
-separated from the main URL with a question mark, so to add a
-<tt>branch=</tt> and two <tt>builder=</tt> arguments, you would use
-<tt>http://buildbot.example.org:8080?branch=beta4&amp;builder=unix&amp;builder=macos</tt>.</p>
-
-<h2>Limiting the Displayed Interval</h2>
-
-<p>The <tt>last_time=</tt> argument is a unix timestamp (seconds since the
-start of 1970) that will be used as an upper bound on the interval of events
-displayed: nothing will be shown that is more recent than the given time.
-When no argument is provided, all events up to and including the most recent
-steps are included.</p>
-
-<p>The <tt>first_time=</tt> argument provides the lower bound. No events will
-be displayed that occurred <b>before</b> this timestamp. Instead of providing
-<tt>first_time=</tt>, you can provide <tt>show_time=</tt>: in this case,
-<tt>first_time</tt> will be set equal to <tt>last_time</tt> minus
-<tt>show_time</tt>. <tt>show_time</tt> overrides <tt>first_time</tt>.</p>
-
-<p>The display normally shows the latest 200 events that occurred in the
-given interval, where each timestamp on the left hand edge counts as a single
-event. You can add a <tt>num_events=</tt> argument to override this this.</p>
-
-<h2>Hiding non-Build events</h2>
-
-<p>By passing <tt>show_events=false</tt>, you can remove the "buildslave
-attached", "buildslave detached", and "builder reconfigured" events that
-appear in-between the actual builds.</p>
-
-%(show_events_input)s
-
-<h2>Showing only the Builders with failures</h2>
-
-<p>By adding the <tt>failures_only=true</tt> argument, the display will be limited
-to showing builders that are currently failing. A builder is considered
-failing if the last finished build was not successful, a step in the current
-build(s) failed, or if the builder is offline.
-
-%(failures_only_input)s
-
-<h2>Showing only Certain Branches</h2>
-
-<p>If you provide one or more <tt>branch=</tt> arguments, the display will be
-limited to builds that used one of the given branches. If no <tt>branch=</tt>
-arguments are given, builds from all branches will be displayed.</p>
-
-Erase the text from these "Show Branch:" boxes to remove that branch filter.
-
-%(show_branches_input)s
-
-<h2>Limiting the Builders that are Displayed</h2>
-
-<p>By adding one or more <tt>builder=</tt> arguments, the display will be
-limited to showing builds that ran on the given builders. This serves to
-limit the display to the specific named columns. If no <tt>builder=</tt>
-arguments are provided, all Builders will be displayed.</p>
-
-<p>To view a Waterfall page with only a subset of Builders displayed, select
-the Builders you are interested in here.</p>
-
-%(show_builders_input)s
-
-
-<h2>Auto-reloading the Page</h2>
-
-<p>Adding a <tt>reload=</tt> argument will cause the page to automatically
-reload itself after that many seconds.</p>
-
-%(show_reload_input)s
-
-<h2>Reload Waterfall Page</h2>
-
-<input type="submit" value="View Waterfall" />
-</form>
-'''
-
->>>>>>> bf4ef54b
+
 class WaterfallHelp(HtmlResource):
     title = "Waterfall Help"
 
@@ -324,49 +236,13 @@
         HtmlResource.__init__(self)
         self.categories = categories
 
-    def content(self, request, context):
-
+    def content(self, request, cxt):
         status = self.getStatus(request)
 
-<<<<<<< HEAD
-        cxt = {}
         cxt['show_events_checked'] = request.args.get("show_events", ["true"])[0].lower() == "true"
         cxt['branches'] = [b for b in request.args.get("branch", []) if b]
-=======
-        showEvents_checked = 'checked="checked"'
-        if request.args.get("show_events", ["true"])[0].lower() == "true":
-            showEvents_checked = ''
-        show_events_input = ('<p>'
-                             '<input type="checkbox" name="show_events" '
-                             'value="false" %s>'
-                             'Hide non-Build events'
-                             '</p>\n'
-                             ) % showEvents_checked
-
-        failuresOnly_checked = ''
-        if request.args.get("failures_only", ["false"])[0].lower() == "true":
-            failuresOnly_checked = 'checked="checked"'
-        failures_only_input = ('<p>'
-                               '<input type="checkbox" name="failures_only" '
-                               'value="true" %s>'
-                               'Show failures only'
-                               '</p>\n'
-                               ) % failuresOnly_checked
-
-        branches = [b
-                    for b in request.args.get("branch", [])
-                    if b]
-        branches.append('')
-        show_branches_input = '<table>\n'
-        for b in branches:
-            show_branches_input += ('<tr>'
-                                    '<td>Show Branch: '
-                                    '<input type="text" name="branch" '
-                                    'value="%s">'
-                                    '</td></tr>\n'
-                                    ) % (b,)
-        show_branches_input += '</table>\n'
->>>>>>> bf4ef54b
+
+        cxt['failures_only'] = request.args.get("failures_only", ["false"])[0].lower() == "true"
 
         # this has a set of toggle-buttons to let the user choose the
         # builders
@@ -387,7 +263,6 @@
             current_reload_time = current_reload_time[0]
         if current_reload_time not in [t[0] for t in times]:
             times.insert(0, (current_reload_time, current_reload_time) )
-<<<<<<< HEAD
 
         cxt['times'] = times
         cxt['current_reload_time'] = current_reload_time        
@@ -395,27 +270,6 @@
         template = request.site.buildbot_service.templates.get_template("waterfallhelp.html")
         return template.render(**cxt)
 
-=======
-        for value, name in times:
-            checked = ""
-            if value == current_reload_time:
-                checked = 'checked="checked"'
-            show_reload_input += ('<tr>'
-                                  '<td><input type="radio" name="reload" '
-                                  'value="%s" %s></td> '
-                                  '<td>%s</td></tr>\n'
-                                  ) % (value, checked, name)
-        show_reload_input += '</table>\n'
-
-        fields = {"show_events_input": show_events_input,
-                  "show_branches_input": show_branches_input,
-                  "show_builders_input": show_builders_input,
-                  "show_reload_input": show_reload_input,
-                  "failures_only_input": failures_only_input,
-                  }
-        data += HELP % fields
-        return data
->>>>>>> bf4ef54b
 
 class WaterfallStatusResource(HtmlResource):
     """This builds the main status page, with the waterfall display, and
@@ -447,16 +301,6 @@
                 pass
         return None
 
-<<<<<<< HEAD
-    def content(self, request, ctx):
-=======
-    def head(self, request):
-        head = ''
-        reload_time = self.get_reload_time(request)
-        if reload_time is not None:
-            head += '<meta http-equiv="refresh" content="%d">\n' % reload_time
-        return head
-
     def isSuccess(self, builderStatus):
         # Helper function to return True if the builder is not failing.
         # The function will return false if the current state is "offline",
@@ -485,10 +329,7 @@
         # don't have any failed steps.
         return True
 
-    def body(self, request):
-        "This method builds the main waterfall display."
->>>>>>> bf4ef54b
-
+    def content(self, request, ctx):
         status = self.getStatus(request)
         ctx['refresh'] = self.get_reload_time(request)
 
@@ -513,9 +354,6 @@
         showCategories = request.args.get("category", [])
         if showCategories:
             builders = [b for b in builders if b.category in showCategories]
-<<<<<<< HEAD
-        
-=======
 
         # If the URL has the failures_only=true argument, we remove all the
         # builders that are not currently red or won't be turning red at the end
@@ -523,12 +361,7 @@
         failuresOnly = request.args.get("failures_only", ["false"])[0]
         if failuresOnly.lower() == "true":
             builders = [b for b in builders if not self.isSuccess(b)]
-
-        builderNames = [b.name for b in builders]
-
-        if phase == -1:
-            return self.body0(request, builders)
->>>>>>> bf4ef54b
+        
         (changeNames, builderNames, timestamps, eventGrid, sourceEvents) = \
                       self.buildGrid(request, builders)            
             
@@ -586,7 +419,7 @@
 
 
         helpurl = self.path_to_root(request) + "waterfall/help"
-        ctx['helppage'] = with_args(request, new_path=helpurl)
+        ctx['help_url'] = with_args(request, new_path=helpurl)
 
         if self.get_reload_time(request) is not None:
             ctx['no_reload_page'] = with_args(request, remove_args=["reload"])
